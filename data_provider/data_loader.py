import os
import numpy as np
import pandas as pd
import torch
from torch.utils.data import Dataset, DataLoader
from sklearn.preprocessing import StandardScaler
from utils.timefeatures import time_features
import warnings

warnings.filterwarnings('ignore')


class Dataset_ETT_hour(Dataset):
    def __init__(self, root_path, flag='train', size=None,
                 features='S', data_path='ETTh1.csv',
                 target='OT', scale=True, timeenc=0, freq='h', seasonal_patterns=None):
        # size [seq_len, label_len, pred_len]
        # info
        if size == None:
            self.seq_len = 24 * 4 * 4
            self.label_len = 24 * 4
            self.pred_len = 24 * 4
        else:
            self.seq_len = size[0]
            self.label_len = size[1]
            self.pred_len = size[2]
        # init
        assert flag in ['train', 'test', 'val']
        type_map = {'train': 0, 'val': 1, 'test': 2}
        self.set_type = type_map[flag]

        self.features = features
        self.target = target
        self.scale = scale
        self.timeenc = timeenc
        self.freq = freq

        self.root_path = root_path
        self.data_path = data_path
        self.__read_data__()

    def __read_data__(self):
        self.scaler = StandardScaler()
        df_raw = pd.read_csv(os.path.join(self.root_path,
                                          self.data_path))

        border1s = [0, 12 * 30 * 24 - self.seq_len, 12 * 30 * 24 + 4 * 30 * 24 - self.seq_len]
        border2s = [12 * 30 * 24, 12 * 30 * 24 + 4 * 30 * 24, 12 * 30 * 24 + 8 * 30 * 24]
        border1 = border1s[self.set_type]
        border2 = border2s[self.set_type]

        if self.features == 'M' or self.features == 'MS':
            cols_data = df_raw.columns[1:]
            df_data = df_raw[cols_data]
        elif self.features == 'S':
            df_data = df_raw[[self.target]]

        if self.scale:
            train_data = df_data[border1s[0]:border2s[0]]
            self.scaler.fit(train_data.values)
            data = self.scaler.transform(df_data.values)
        else:
            data = df_data.values

        df_stamp = df_raw[['date']][border1:border2]
        df_stamp['date'] = pd.to_datetime(df_stamp.date)
        if self.timeenc == 0:
            df_stamp['month'] = df_stamp.date.apply(lambda row: row.month, 1)
            df_stamp['day'] = df_stamp.date.apply(lambda row: row.day, 1)
            df_stamp['weekday'] = df_stamp.date.apply(lambda row: row.weekday(), 1)
            df_stamp['hour'] = df_stamp.date.apply(lambda row: row.hour, 1)
            data_stamp = df_stamp.drop(['date'], 1).values
        elif self.timeenc == 1:
            data_stamp = time_features(pd.to_datetime(df_stamp['date'].values), freq=self.freq)
            data_stamp = data_stamp.transpose(1, 0)

        self.data_x = data[border1:border2]
        self.data_y = data[border1:border2]
        self.data_stamp = data_stamp

    def __getitem__(self, index):
        s_begin = index
        s_end = s_begin + self.seq_len
        r_begin = s_end - self.label_len
        r_end = r_begin + self.label_len + self.pred_len

        seq_x = self.data_x[s_begin:s_end]
        seq_y = self.data_y[r_begin:r_end]
        seq_x_mark = self.data_stamp[s_begin:s_end]
        seq_y_mark = self.data_stamp[r_begin:r_end]

        return seq_x, seq_y, seq_x_mark, seq_y_mark

    def __len__(self):
        return len(self.data_x) - self.seq_len - self.pred_len + 1

    def inverse_transform(self, data):
        return self.scaler.inverse_transform(data)


class Dataset_ETT_minute(Dataset):
    def __init__(self, root_path, flag='train', size=None,
                 features='S', data_path='ETTm1.csv',
                 target='OT', scale=True, timeenc=0, freq='t', seasonal_patterns=None):
        # size [seq_len, label_len, pred_len]
        # info
        if size == None:
            self.seq_len = 24 * 4 * 4
            self.label_len = 24 * 4
            self.pred_len = 24 * 4
        else:
            self.seq_len = size[0]
            self.label_len = size[1]
            self.pred_len = size[2]
        # init
        assert flag in ['train', 'test', 'val']
        type_map = {'train': 0, 'val': 1, 'test': 2}
        self.set_type = type_map[flag]

        self.features = features
        self.target = target
        self.scale = scale
        self.timeenc = timeenc
        self.freq = freq

        self.root_path = root_path
        self.data_path = data_path
        self.__read_data__()

    def __read_data__(self):
        self.scaler = StandardScaler()
        df_raw = pd.read_csv(os.path.join(self.root_path,
                                          self.data_path))

        border1s = [0, 12 * 30 * 24 * 4 - self.seq_len, 12 * 30 * 24 * 4 + 4 * 30 * 24 * 4 - self.seq_len]
        border2s = [12 * 30 * 24 * 4, 12 * 30 * 24 * 4 + 4 * 30 * 24 * 4, 12 * 30 * 24 * 4 + 8 * 30 * 24 * 4]
        border1 = border1s[self.set_type]
        border2 = border2s[self.set_type]

        if self.features == 'M' or self.features == 'MS':
            cols_data = df_raw.columns[1:]
            df_data = df_raw[cols_data]
        elif self.features == 'S':
            df_data = df_raw[[self.target]]

        if self.scale:
            train_data = df_data[border1s[0]:border2s[0]]
            self.scaler.fit(train_data.values)
            data = self.scaler.transform(df_data.values)
        else:
            data = df_data.values

        df_stamp = df_raw[['date']][border1:border2]
        df_stamp['date'] = pd.to_datetime(df_stamp.date)
        if self.timeenc == 0:
            df_stamp['month'] = df_stamp.date.apply(lambda row: row.month, 1)
            df_stamp['day'] = df_stamp.date.apply(lambda row: row.day, 1)
            df_stamp['weekday'] = df_stamp.date.apply(lambda row: row.weekday(), 1)
            df_stamp['hour'] = df_stamp.date.apply(lambda row: row.hour, 1)
            df_stamp['minute'] = df_stamp.date.apply(lambda row: row.minute, 1)
            df_stamp['minute'] = df_stamp.minute.map(lambda x: x // 15)
            data_stamp = df_stamp.drop(['date'], 1).values
        elif self.timeenc == 1:
            data_stamp = time_features(pd.to_datetime(df_stamp['date'].values), freq=self.freq)
            data_stamp = data_stamp.transpose(1, 0)

        self.data_x = data[border1:border2]
        self.data_y = data[border1:border2]
        self.data_stamp = data_stamp

    def __getitem__(self, index):
        s_begin = index
        s_end = s_begin + self.seq_len
        r_begin = s_end - self.label_len
        r_end = r_begin + self.label_len + self.pred_len

        seq_x = self.data_x[s_begin:s_end]
        seq_y = self.data_y[r_begin:r_end]
        seq_x_mark = self.data_stamp[s_begin:s_end]
        seq_y_mark = self.data_stamp[r_begin:r_end]

        return seq_x, seq_y, seq_x_mark, seq_y_mark

    def __len__(self):
        return len(self.data_x) - self.seq_len - self.pred_len + 1

    def inverse_transform(self, data):
        return self.scaler.inverse_transform(data)


class Dataset_Custom(Dataset):
    def __init__(self, root_path, flag='train', size=None,
                 features='S', data_path='ETTh1.csv',
                 target='OT', scale=True, timeenc=0, freq='h', seasonal_patterns=None):
        # size [seq_len, label_len, pred_len]
        # info
        if size == None:
            self.seq_len = 24 * 4 * 4
            self.label_len = 24 * 4
            self.pred_len = 24 * 4
        else:
            self.seq_len = size[0]
            self.label_len = size[1]
            self.pred_len = size[2]
        # init
        assert flag in ['train', 'test', 'val']
        type_map = {'train': 0, 'val': 1, 'test': 2}
        self.set_type = type_map[flag]

        self.features = features
        self.target = target
        self.scale = scale
        self.timeenc = timeenc
        self.freq = freq

        self.root_path = root_path
        self.data_path = data_path
        self.__read_data__()

    def __read_data__(self):
        self.scaler = StandardScaler()
        df_raw = pd.read_csv(os.path.join(self.root_path,
                                          self.data_path))

        '''
        df_raw.columns: ['date', ...(other features), target feature]
        '''
        cols = list(df_raw.columns)
        cols.remove(self.target)
        cols.remove('date')
        df_raw = df_raw[['date'] + cols + [self.target]]
        num_train = int(len(df_raw) * 0.7)
        num_test = int(len(df_raw) * 0.2)
        num_vali = len(df_raw) - num_train - num_test
        border1s = [0, num_train - self.seq_len, len(df_raw) - num_test - self.seq_len]
        border2s = [num_train, num_train + num_vali, len(df_raw)]
        border1 = border1s[self.set_type]
        border2 = border2s[self.set_type]

        if self.features == 'M' or self.features == 'MS':
            cols_data = df_raw.columns[1:]
            df_data = df_raw[cols_data]
        elif self.features == 'S':
            df_data = df_raw[[self.target]]

        if self.scale:
            train_data = df_data[border1s[0]:border2s[0]]
            self.scaler.fit(train_data.values)
            data = self.scaler.transform(df_data.values)
        else:
            data = df_data.values

        df_stamp = df_raw[['date']][border1:border2]
        df_stamp['date'] = pd.to_datetime(df_stamp.date)
        if self.timeenc == 0:
            df_stamp['month'] = df_stamp.date.apply(lambda row: row.month, 1)
            df_stamp['day'] = df_stamp.date.apply(lambda row: row.day, 1)
            df_stamp['weekday'] = df_stamp.date.apply(lambda row: row.weekday(), 1)
            df_stamp['hour'] = df_stamp.date.apply(lambda row: row.hour, 1)
            data_stamp = df_stamp.drop(['date'], 1).values
        elif self.timeenc == 1:
            data_stamp = time_features(pd.to_datetime(df_stamp['date'].values), freq=self.freq)
            data_stamp = data_stamp.transpose(1, 0)

        self.data_x = data[border1:border2]
        self.data_y = data[border1:border2]
        self.data_stamp = data_stamp

    def __getitem__(self, index):
        s_begin = index
        s_end = s_begin + self.seq_len
        r_begin = s_end - self.label_len
        r_end = r_begin + self.label_len + self.pred_len

        seq_x = self.data_x[s_begin:s_end]
        seq_y = self.data_y[r_begin:r_end]
        seq_x_mark = self.data_stamp[s_begin:s_end]
        seq_y_mark = self.data_stamp[r_begin:r_end]

        return seq_x, seq_y, seq_x_mark, seq_y_mark

    def __len__(self):
        return len(self.data_x) - self.seq_len - self.pred_len + 1

    def inverse_transform(self, data):
        return self.scaler.inverse_transform(data)


class Dataset_PEMS(Dataset):
    def __init__(self, root_path, flag='train', size=None,
                 features='S', data_path='ETTh1.csv',
                 target='OT', scale=True, timeenc=0, freq='h', seasonal_patterns=None):
        # size [seq_len, label_len, pred_len]
        # info
        self.seq_len = size[0]
        self.label_len = size[1]
        self.pred_len = size[2]
        # init
        assert flag in ['train', 'test', 'val']
        type_map = {'train': 0, 'val': 1, 'test': 2}
        self.set_type = type_map[flag]

        self.features = features
        self.target = target
        self.scale = scale
        self.timeenc = timeenc
        self.freq = freq

        self.root_path = root_path
        self.data_path = data_path
        self.__read_data__()

    def __read_data__(self):
        self.scaler = StandardScaler()
        data_file = os.path.join(self.root_path, self.data_path)
        data = np.load(data_file, allow_pickle=True)
        data = data['data'][:, :, 0]

        train_ratio = 0.6
        valid_ratio = 0.2
        train_data = data[:int(train_ratio * len(data))]
        valid_data = data[int(train_ratio * len(data)): int((train_ratio + valid_ratio) * len(data))]
        test_data = data[int((train_ratio + valid_ratio) * len(data)):]
        total_data = [train_data, valid_data, test_data]
        data = total_data[self.set_type]

        if self.scale:
            self.scaler.fit(train_data)
            data = self.scaler.transform(data)

        df = pd.DataFrame(data)
        df = df.fillna(method='ffill', limit=len(df)).fillna(method='bfill', limit=len(df)).values

        self.data_x = df
        self.data_y = df

    def __getitem__(self, index):
        s_begin = index
        s_end = s_begin + self.seq_len
        r_begin = s_end - self.label_len
        r_end = r_begin + self.label_len + self.pred_len

        seq_x = self.data_x[s_begin:s_end]
        seq_y = self.data_y[r_begin:r_end]
        seq_x_mark = torch.zeros((seq_x.shape[0], 1))
        seq_y_mark = torch.zeros((seq_x.shape[0], 1))

        return seq_x, seq_y, seq_x_mark, seq_y_mark

    def __len__(self):
        return len(self.data_x) - self.seq_len - self.pred_len + 1

    def inverse_transform(self, data):
        return self.scaler.inverse_transform(data)


class Dataset_Solar(Dataset):
    def __init__(self, root_path, flag='train', size=None,
                 features='S', data_path='ETTh1.csv',
                 target='OT', scale=True, timeenc=0, freq='h', seasonal_patterns=None):
        # size [seq_len, label_len, pred_len]
        # info
        self.seq_len = size[0]
        self.label_len = size[1]
        self.pred_len = size[2]
        # init
        assert flag in ['train', 'test', 'val']
        type_map = {'train': 0, 'val': 1, 'test': 2}
        self.set_type = type_map[flag]

        self.features = features
        self.target = target
        self.scale = scale
        self.timeenc = timeenc
        self.freq = freq

        self.root_path = root_path
        self.data_path = data_path
        self.__read_data__()

    def __read_data__(self):
        self.scaler = StandardScaler()
        df_raw = []
        with open(os.path.join(self.root_path, self.data_path), "r", encoding='utf-8') as f:
            for line in f.readlines():
                line = line.strip('\n').split(',')
                data_line = np.stack([float(i) for i in line])
                df_raw.append(data_line)
        df_raw = np.stack(df_raw, 0)
        df_raw = pd.DataFrame(df_raw)

        num_train = int(len(df_raw) * 0.7)
        num_test = int(len(df_raw) * 0.2)
        num_valid = int(len(df_raw) * 0.1)
        border1s = [0, num_train - self.seq_len, len(df_raw) - num_test - self.seq_len]
        border2s = [num_train, num_train + num_valid, len(df_raw)]
        border1 = border1s[self.set_type]
        border2 = border2s[self.set_type]

        df_data = df_raw.values

        if self.scale:
            train_data = df_data[border1s[0]:border2s[0]]
            self.scaler.fit(train_data)
            data = self.scaler.transform(df_data)
        else:
            data = df_data

        self.data_x = data[border1:border2]
        self.data_y = data[border1:border2]

    def __getitem__(self, index):
        s_begin = index
        s_end = s_begin + self.seq_len
        r_begin = s_end - self.label_len
        r_end = r_begin + self.label_len + self.pred_len

        seq_x = self.data_x[s_begin:s_end]
        seq_y = self.data_y[r_begin:r_end]
        seq_x_mark = torch.zeros((seq_x.shape[0], 1))
        seq_y_mark = torch.zeros((seq_x.shape[0], 1))

        return seq_x, seq_y, seq_x_mark, seq_y_mark

    def __len__(self):
        return len(self.data_x) - self.seq_len - self.pred_len + 1

    def inverse_transform(self, data):
<<<<<<< HEAD
        return self.scaler.inverse_transform(data)


class Dataset_M4(Dataset):
    def __init__(self, root_path, flag='pred', size=None,
                 features='S', data_path='ETTh1.csv',
                 target='OT', scale=False, inverse=False, timeenc=0, freq='15min',
                 seasonal_patterns='Yearly'):
        # size [seq_len, label_len, pred_len]
        # init
        self.features = features
        self.target = target
        self.scale = scale
        self.inverse = inverse
        self.timeenc = timeenc
        self.root_path = root_path

        self.seq_len = size[0]
        self.label_len = size[1]
        self.pred_len = size[2]

        self.seasonal_patterns = seasonal_patterns
        self.history_size = M4Meta.history_size[seasonal_patterns]
        self.window_sampling_limit = int(self.history_size * self.pred_len)
        self.flag = flag

        self.__read_data__()

    def __read_data__(self):
        # M4Dataset.initialize()
        if self.flag == 'train':
            dataset = M4Dataset.load(training=True, dataset_file=self.root_path)
        else:
            dataset = M4Dataset.load(training=False, dataset_file=self.root_path)
        training_values = np.array(
            [v[~np.isnan(v)] for v in
             dataset.values[dataset.groups == self.seasonal_patterns]])  # split different frequencies
        self.ids = np.array([i for i in dataset.ids[dataset.groups == self.seasonal_patterns]])
        self.timeseries = [ts for ts in training_values]

    def __getitem__(self, index):
        insample = np.zeros((self.seq_len, 1))
        insample_mask = np.zeros((self.seq_len, 1))
        outsample = np.zeros((self.pred_len + self.label_len, 1))
        outsample_mask = np.zeros((self.pred_len + self.label_len, 1))  # m4 dataset

        sampled_timeseries = self.timeseries[index]
        cut_point = np.random.randint(low=max(1, len(sampled_timeseries) - self.window_sampling_limit),
                                      high=len(sampled_timeseries),
                                      size=1)[0]

        insample_window = sampled_timeseries[max(0, cut_point - self.seq_len):cut_point]
        insample[-len(insample_window):, 0] = insample_window
        insample_mask[-len(insample_window):, 0] = 1.0
        outsample_window = sampled_timeseries[
                           cut_point - self.label_len:min(len(sampled_timeseries), cut_point + self.pred_len)]
        outsample[:len(outsample_window), 0] = outsample_window
        outsample_mask[:len(outsample_window), 0] = 1.0
        return insample, outsample, insample_mask, outsample_mask

    def __len__(self):
        return len(self.timeseries)

    def inverse_transform(self, data):
        return self.scaler.inverse_transform(data)

    def last_insample_window(self):
        """
        The last window of insample size of all timeseries.
        This function does not support batching and does not reshuffle timeseries.

        :return: Last insample window of all timeseries. Shape "timeseries, insample size"
        """
        insample = np.zeros((len(self.timeseries), self.seq_len))
        insample_mask = np.zeros((len(self.timeseries), self.seq_len))
        for i, ts in enumerate(self.timeseries):
            ts_last_window = ts[-self.seq_len:]
            insample[i, -len(ts):] = ts_last_window
            insample_mask[i, -len(ts):] = 1.0
        return insample, insample_mask


class PSMSegLoader(Dataset):
    def __init__(self, root_path, win_size, step=1, flag="train"):
        self.flag = flag
        self.step = step
        self.win_size = win_size
        self.scaler = StandardScaler()
        data = pd.read_csv(os.path.join(root_path, 'train.csv'))
        data = data.values[:, 1:]
        data = np.nan_to_num(data)
        self.scaler.fit(data)
        data = self.scaler.transform(data)
        test_data = pd.read_csv(os.path.join(root_path, 'test.csv'))
        test_data = test_data.values[:, 1:]
        test_data = np.nan_to_num(test_data)
        self.test = self.scaler.transform(test_data)
        self.train = data
        self.val = self.test
        self.test_labels = pd.read_csv(os.path.join(root_path, 'test_label.csv')).values[:, 1:]
        print("test:", self.test.shape)
        print("train:", self.train.shape)

    def __len__(self):
        if self.flag == "train":
            return (self.train.shape[0] - self.win_size) // self.step + 1
        elif (self.flag == 'val'):
            return (self.val.shape[0] - self.win_size) // self.step + 1
        elif (self.flag == 'test'):
            return (self.test.shape[0] - self.win_size) // self.step + 1
        else:
            return (self.test.shape[0] - self.win_size) // self.win_size + 1

    def __getitem__(self, index):
        index = index * self.step
        if self.flag == "train":
            return np.float32(self.train[index:index + self.win_size]), np.float32(self.test_labels[0:self.win_size])
        elif (self.flag == 'val'):
            return np.float32(self.val[index:index + self.win_size]), np.float32(self.test_labels[0:self.win_size])
        elif (self.flag == 'test'):
            return np.float32(self.test[index:index + self.win_size]), np.float32(
                self.test_labels[index:index + self.win_size])
        else:
            return np.float32(self.test[
                              index // self.step * self.win_size:index // self.step * self.win_size + self.win_size]), np.float32(
                self.test_labels[index // self.step * self.win_size:index // self.step * self.win_size + self.win_size])


class MSLSegLoader(Dataset):
    def __init__(self, root_path, win_size, step=1, flag="train"):
        self.flag = flag
        self.step = step
        self.win_size = win_size
        self.scaler = StandardScaler()
        data = np.load(os.path.join(root_path, "MSL_train.npy"))
        self.scaler.fit(data)
        data = self.scaler.transform(data)
        test_data = np.load(os.path.join(root_path, "MSL_test.npy"))
        self.test = self.scaler.transform(test_data)
        self.train = data
        self.val = self.test
        self.test_labels = np.load(os.path.join(root_path, "MSL_test_label.npy"))
        print("test:", self.test.shape)
        print("train:", self.train.shape)

    def __len__(self):
        if self.flag == "train":
            return (self.train.shape[0] - self.win_size) // self.step + 1
        elif (self.flag == 'val'):
            return (self.val.shape[0] - self.win_size) // self.step + 1
        elif (self.flag == 'test'):
            return (self.test.shape[0] - self.win_size) // self.step + 1
        else:
            return (self.test.shape[0] - self.win_size) // self.win_size + 1

    def __getitem__(self, index):
        index = index * self.step
        if self.flag == "train":
            return np.float32(self.train[index:index + self.win_size]), np.float32(self.test_labels[0:self.win_size])
        elif (self.flag == 'val'):
            return np.float32(self.val[index:index + self.win_size]), np.float32(self.test_labels[0:self.win_size])
        elif (self.flag == 'test'):
            return np.float32(self.test[index:index + self.win_size]), np.float32(
                self.test_labels[index:index + self.win_size])
        else:
            return np.float32(self.test[
                              index // self.step * self.win_size:index // self.step * self.win_size + self.win_size]), np.float32(
                self.test_labels[index // self.step * self.win_size:index // self.step * self.win_size + self.win_size])


class SMAPSegLoader(Dataset):
    def __init__(self, root_path, win_size, step=1, flag="train"):
        self.flag = flag
        self.step = step
        self.win_size = win_size
        self.scaler = StandardScaler()
        data = np.load(os.path.join(root_path, "SMAP_train.npy"))
        self.scaler.fit(data)
        data = self.scaler.transform(data)
        test_data = np.load(os.path.join(root_path, "SMAP_test.npy"))
        self.test = self.scaler.transform(test_data)
        self.train = data
        self.val = self.test
        self.test_labels = np.load(os.path.join(root_path, "SMAP_test_label.npy"))
        print("test:", self.test.shape)
        print("train:", self.train.shape)

    def __len__(self):

        if self.flag == "train":
            return (self.train.shape[0] - self.win_size) // self.step + 1
        elif (self.flag == 'val'):
            return (self.val.shape[0] - self.win_size) // self.step + 1
        elif (self.flag == 'test'):
            return (self.test.shape[0] - self.win_size) // self.step + 1
        else:
            return (self.test.shape[0] - self.win_size) // self.win_size + 1

    def __getitem__(self, index):
        index = index * self.step
        if self.flag == "train":
            return np.float32(self.train[index:index + self.win_size]), np.float32(self.test_labels[0:self.win_size])
        elif (self.flag == 'val'):
            return np.float32(self.val[index:index + self.win_size]), np.float32(self.test_labels[0:self.win_size])
        elif (self.flag == 'test'):
            return np.float32(self.test[index:index + self.win_size]), np.float32(
                self.test_labels[index:index + self.win_size])
        else:
            return np.float32(self.test[
                              index // self.step * self.win_size:index // self.step * self.win_size + self.win_size]), np.float32(
                self.test_labels[index // self.step * self.win_size:index // self.step * self.win_size + self.win_size])


class SMDSegLoader(Dataset):
    def __init__(self, root_path, win_size, step=100, flag="train"):
        self.flag = flag
        self.step = step
        self.win_size = win_size
        self.scaler = StandardScaler()
        data = np.load(os.path.join(root_path, "SMD_train.npy"))
        self.scaler.fit(data)
        data = self.scaler.transform(data)
        test_data = np.load(os.path.join(root_path, "SMD_test.npy"))
        self.test = self.scaler.transform(test_data)
        self.train = data
        data_len = len(self.train)
        self.val = self.train[(int)(data_len * 0.8):]
        self.test_labels = np.load(os.path.join(root_path, "SMD_test_label.npy"))

    def __len__(self):
        if self.flag == "train":
            return (self.train.shape[0] - self.win_size) // self.step + 1
        elif (self.flag == 'val'):
            return (self.val.shape[0] - self.win_size) // self.step + 1
        elif (self.flag == 'test'):
            return (self.test.shape[0] - self.win_size) // self.step + 1
        else:
            return (self.test.shape[0] - self.win_size) // self.win_size + 1

    def __getitem__(self, index):
        index = index * self.step
        if self.flag == "train":
            return np.float32(self.train[index:index + self.win_size]), np.float32(self.test_labels[0:self.win_size])
        elif (self.flag == 'val'):
            return np.float32(self.val[index:index + self.win_size]), np.float32(self.test_labels[0:self.win_size])
        elif (self.flag == 'test'):
            return np.float32(self.test[index:index + self.win_size]), np.float32(
                self.test_labels[index:index + self.win_size])
        else:
            return np.float32(self.test[
                              index // self.step * self.win_size:index // self.step * self.win_size + self.win_size]), np.float32(
                self.test_labels[index // self.step * self.win_size:index // self.step * self.win_size + self.win_size])


class SWATSegLoader(Dataset):
    def __init__(self, root_path, win_size, step=1, flag="train"):
        self.flag = flag
        self.step = step
        self.win_size = win_size
        self.scaler = StandardScaler()

        train_data = pd.read_csv(os.path.join(root_path, 'swat_train2.csv'))
        test_data = pd.read_csv(os.path.join(root_path, 'swat2.csv'))
        labels = test_data.values[:, -1:]
        train_data = train_data.values[:, :-1]
        test_data = test_data.values[:, :-1]

        self.scaler.fit(train_data)
        train_data = self.scaler.transform(train_data)
        test_data = self.scaler.transform(test_data)
        self.train = train_data
        self.test = test_data
        self.val = test_data
        self.test_labels = labels
        print("test:", self.test.shape)
        print("train:", self.train.shape)

    def __len__(self):
        """
        Number of images in the object dataset.
        """
        if self.flag == "train":
            return (self.train.shape[0] - self.win_size) // self.step + 1
        elif (self.flag == 'val'):
            return (self.val.shape[0] - self.win_size) // self.step + 1
        elif (self.flag == 'test'):
            return (self.test.shape[0] - self.win_size) // self.step + 1
        else:
            return (self.test.shape[0] - self.win_size) // self.win_size + 1

    def __getitem__(self, index):
        index = index * self.step
        if self.flag == "train":
            return np.float32(self.train[index:index + self.win_size]), np.float32(self.test_labels[0:self.win_size])
        elif (self.flag == 'val'):
            return np.float32(self.val[index:index + self.win_size]), np.float32(self.test_labels[0:self.win_size])
        elif (self.flag == 'test'):
            return np.float32(self.test[index:index + self.win_size]), np.float32(
                self.test_labels[index:index + self.win_size])
        else:
            return np.float32(self.test[
                              index // self.step * self.win_size:index // self.step * self.win_size + self.win_size]), np.float32(
                self.test_labels[index // self.step * self.win_size:index // self.step * self.win_size + self.win_size])


class UEAloader(Dataset):
    """
    Dataset class for datasets included in:
        Time Series Classification Archive (www.timeseriesclassification.com)
    Argument:
        limit_size: float in (0, 1) for debug
    Attributes:
        all_df: (num_samples * seq_len, num_columns) dataframe indexed by integer indices, with multiple rows corresponding to the same index (sample).
            Each row is a time step; Each column contains either metadata (e.g. timestamp) or a feature.
        feature_df: (num_samples * seq_len, feat_dim) dataframe; contains the subset of columns of `all_df` which correspond to selected features
        feature_names: names of columns contained in `feature_df` (same as feature_df.columns)
        all_IDs: (num_samples,) series of IDs contained in `all_df`/`feature_df` (same as all_df.index.unique() )
        labels_df: (num_samples, num_labels) pd.DataFrame of label(s) for each sample
        max_seq_len: maximum sequence (time series) length. If None, script argument `max_seq_len` will be used.
            (Moreover, script argument overrides this attribute)
    """

    def __init__(self, root_path, file_list=None, limit_size=None, flag=None):
        self.root_path = root_path
        self.all_df, self.labels_df = self.load_all(root_path, file_list=file_list, flag=flag)
        self.all_IDs = self.all_df.index.unique()  # all sample IDs (integer indices 0 ... num_samples-1)

        if limit_size is not None:
            if limit_size > 1:
                limit_size = int(limit_size)
            else:  # interpret as proportion if in (0, 1]
                limit_size = int(limit_size * len(self.all_IDs))
            self.all_IDs = self.all_IDs[:limit_size]
            self.all_df = self.all_df.loc[self.all_IDs]

        # use all features
        self.feature_names = self.all_df.columns
        self.feature_df = self.all_df

        # pre_process
        normalizer = Normalizer()
        self.feature_df = normalizer.normalize(self.feature_df)
        print(len(self.all_IDs))

    def load_all(self, root_path, file_list=None, flag=None):
        """
        Loads datasets from csv files contained in `root_path` into a dataframe, optionally choosing from `pattern`
        Args:
            root_path: directory containing all individual .csv files
            file_list: optionally, provide a list of file paths within `root_path` to consider.
                Otherwise, entire `root_path` contents will be used.
        Returns:
            all_df: a single (possibly concatenated) dataframe with all data corresponding to specified files
            labels_df: dataframe containing label(s) for each sample
        """
        # Select paths for training and evaluation
        if file_list is None:
            data_paths = glob.glob(os.path.join(root_path, '*'))  # list of all paths
        else:
            data_paths = [os.path.join(root_path, p) for p in file_list]
        if len(data_paths) == 0:
            raise Exception('No files found using: {}'.format(os.path.join(root_path, '*')))
        if flag is not None:
            data_paths = list(filter(lambda x: re.search(flag, x), data_paths))
        input_paths = [p for p in data_paths if os.path.isfile(p) and p.endswith('.ts')]
        if len(input_paths) == 0:
            raise Exception("No .ts files found using pattern: '{}'".format(pattern))

        all_df, labels_df = self.load_single(input_paths[0])  # a single file contains dataset

        return all_df, labels_df

    def load_single(self, filepath):
        df, labels = load_from_tsfile_to_dataframe(filepath, return_separate_X_and_y=True,
                                                             replace_missing_vals_with='NaN')
        labels = pd.Series(labels, dtype="category")
        self.class_names = labels.cat.categories
        labels_df = pd.DataFrame(labels.cat.codes,
                                 dtype=np.int8)  # int8-32 gives an error when using nn.CrossEntropyLoss

        lengths = df.applymap(
            lambda x: len(x)).values  # (num_samples, num_dimensions) array containing the length of each series

        horiz_diffs = np.abs(lengths - np.expand_dims(lengths[:, 0], -1))

        if np.sum(horiz_diffs) > 0:  # if any row (sample) has varying length across dimensions
            df = df.applymap(subsample)

        lengths = df.applymap(lambda x: len(x)).values
        vert_diffs = np.abs(lengths - np.expand_dims(lengths[0, :], 0))
        if np.sum(vert_diffs) > 0:  # if any column (dimension) has varying length across samples
            self.max_seq_len = int(np.max(lengths[:, 0]))
        else:
            self.max_seq_len = lengths[0, 0]

        # First create a (seq_len, feat_dim) dataframe for each sample, indexed by a single integer ("ID" of the sample)
        # Then concatenate into a (num_samples * seq_len, feat_dim) dataframe, with multiple rows corresponding to the
        # sample index (i.e. the same scheme as all datasets in this project)

        df = pd.concat((pd.DataFrame({col: df.loc[row, col] for col in df.columns}).reset_index(drop=True).set_index(
            pd.Series(lengths[row, 0] * [row])) for row in range(df.shape[0])), axis=0)

        # Replace NaN values
        grp = df.groupby(by=df.index)
        df = grp.transform(interpolate_missing)

        return df, labels_df

    def instance_norm(self, case):
        if self.root_path.count('EthanolConcentration') > 0:  # special process for numerical stability
            mean = case.mean(0, keepdim=True)
            case = case - mean
            stdev = torch.sqrt(torch.var(case, dim=1, keepdim=True, unbiased=False) + 1e-5)
            case /= stdev
            return case
        else:
            return case

    def __getitem__(self, ind):
        return self.instance_norm(torch.from_numpy(self.feature_df.loc[self.all_IDs[ind]].values)), \
               torch.from_numpy(self.labels_df.loc[self.all_IDs[ind]].values)

    def __len__(self):
        return len(self.all_IDs)
=======
        return self.scaler.inverse_transform(data)
>>>>>>> a298965d
<|MERGE_RESOLUTION|>--- conflicted
+++ resolved
@@ -426,431 +426,4 @@
         return len(self.data_x) - self.seq_len - self.pred_len + 1
 
     def inverse_transform(self, data):
-<<<<<<< HEAD
-        return self.scaler.inverse_transform(data)
-
-
-class Dataset_M4(Dataset):
-    def __init__(self, root_path, flag='pred', size=None,
-                 features='S', data_path='ETTh1.csv',
-                 target='OT', scale=False, inverse=False, timeenc=0, freq='15min',
-                 seasonal_patterns='Yearly'):
-        # size [seq_len, label_len, pred_len]
-        # init
-        self.features = features
-        self.target = target
-        self.scale = scale
-        self.inverse = inverse
-        self.timeenc = timeenc
-        self.root_path = root_path
-
-        self.seq_len = size[0]
-        self.label_len = size[1]
-        self.pred_len = size[2]
-
-        self.seasonal_patterns = seasonal_patterns
-        self.history_size = M4Meta.history_size[seasonal_patterns]
-        self.window_sampling_limit = int(self.history_size * self.pred_len)
-        self.flag = flag
-
-        self.__read_data__()
-
-    def __read_data__(self):
-        # M4Dataset.initialize()
-        if self.flag == 'train':
-            dataset = M4Dataset.load(training=True, dataset_file=self.root_path)
-        else:
-            dataset = M4Dataset.load(training=False, dataset_file=self.root_path)
-        training_values = np.array(
-            [v[~np.isnan(v)] for v in
-             dataset.values[dataset.groups == self.seasonal_patterns]])  # split different frequencies
-        self.ids = np.array([i for i in dataset.ids[dataset.groups == self.seasonal_patterns]])
-        self.timeseries = [ts for ts in training_values]
-
-    def __getitem__(self, index):
-        insample = np.zeros((self.seq_len, 1))
-        insample_mask = np.zeros((self.seq_len, 1))
-        outsample = np.zeros((self.pred_len + self.label_len, 1))
-        outsample_mask = np.zeros((self.pred_len + self.label_len, 1))  # m4 dataset
-
-        sampled_timeseries = self.timeseries[index]
-        cut_point = np.random.randint(low=max(1, len(sampled_timeseries) - self.window_sampling_limit),
-                                      high=len(sampled_timeseries),
-                                      size=1)[0]
-
-        insample_window = sampled_timeseries[max(0, cut_point - self.seq_len):cut_point]
-        insample[-len(insample_window):, 0] = insample_window
-        insample_mask[-len(insample_window):, 0] = 1.0
-        outsample_window = sampled_timeseries[
-                           cut_point - self.label_len:min(len(sampled_timeseries), cut_point + self.pred_len)]
-        outsample[:len(outsample_window), 0] = outsample_window
-        outsample_mask[:len(outsample_window), 0] = 1.0
-        return insample, outsample, insample_mask, outsample_mask
-
-    def __len__(self):
-        return len(self.timeseries)
-
-    def inverse_transform(self, data):
-        return self.scaler.inverse_transform(data)
-
-    def last_insample_window(self):
-        """
-        The last window of insample size of all timeseries.
-        This function does not support batching and does not reshuffle timeseries.
-
-        :return: Last insample window of all timeseries. Shape "timeseries, insample size"
-        """
-        insample = np.zeros((len(self.timeseries), self.seq_len))
-        insample_mask = np.zeros((len(self.timeseries), self.seq_len))
-        for i, ts in enumerate(self.timeseries):
-            ts_last_window = ts[-self.seq_len:]
-            insample[i, -len(ts):] = ts_last_window
-            insample_mask[i, -len(ts):] = 1.0
-        return insample, insample_mask
-
-
-class PSMSegLoader(Dataset):
-    def __init__(self, root_path, win_size, step=1, flag="train"):
-        self.flag = flag
-        self.step = step
-        self.win_size = win_size
-        self.scaler = StandardScaler()
-        data = pd.read_csv(os.path.join(root_path, 'train.csv'))
-        data = data.values[:, 1:]
-        data = np.nan_to_num(data)
-        self.scaler.fit(data)
-        data = self.scaler.transform(data)
-        test_data = pd.read_csv(os.path.join(root_path, 'test.csv'))
-        test_data = test_data.values[:, 1:]
-        test_data = np.nan_to_num(test_data)
-        self.test = self.scaler.transform(test_data)
-        self.train = data
-        self.val = self.test
-        self.test_labels = pd.read_csv(os.path.join(root_path, 'test_label.csv')).values[:, 1:]
-        print("test:", self.test.shape)
-        print("train:", self.train.shape)
-
-    def __len__(self):
-        if self.flag == "train":
-            return (self.train.shape[0] - self.win_size) // self.step + 1
-        elif (self.flag == 'val'):
-            return (self.val.shape[0] - self.win_size) // self.step + 1
-        elif (self.flag == 'test'):
-            return (self.test.shape[0] - self.win_size) // self.step + 1
-        else:
-            return (self.test.shape[0] - self.win_size) // self.win_size + 1
-
-    def __getitem__(self, index):
-        index = index * self.step
-        if self.flag == "train":
-            return np.float32(self.train[index:index + self.win_size]), np.float32(self.test_labels[0:self.win_size])
-        elif (self.flag == 'val'):
-            return np.float32(self.val[index:index + self.win_size]), np.float32(self.test_labels[0:self.win_size])
-        elif (self.flag == 'test'):
-            return np.float32(self.test[index:index + self.win_size]), np.float32(
-                self.test_labels[index:index + self.win_size])
-        else:
-            return np.float32(self.test[
-                              index // self.step * self.win_size:index // self.step * self.win_size + self.win_size]), np.float32(
-                self.test_labels[index // self.step * self.win_size:index // self.step * self.win_size + self.win_size])
-
-
-class MSLSegLoader(Dataset):
-    def __init__(self, root_path, win_size, step=1, flag="train"):
-        self.flag = flag
-        self.step = step
-        self.win_size = win_size
-        self.scaler = StandardScaler()
-        data = np.load(os.path.join(root_path, "MSL_train.npy"))
-        self.scaler.fit(data)
-        data = self.scaler.transform(data)
-        test_data = np.load(os.path.join(root_path, "MSL_test.npy"))
-        self.test = self.scaler.transform(test_data)
-        self.train = data
-        self.val = self.test
-        self.test_labels = np.load(os.path.join(root_path, "MSL_test_label.npy"))
-        print("test:", self.test.shape)
-        print("train:", self.train.shape)
-
-    def __len__(self):
-        if self.flag == "train":
-            return (self.train.shape[0] - self.win_size) // self.step + 1
-        elif (self.flag == 'val'):
-            return (self.val.shape[0] - self.win_size) // self.step + 1
-        elif (self.flag == 'test'):
-            return (self.test.shape[0] - self.win_size) // self.step + 1
-        else:
-            return (self.test.shape[0] - self.win_size) // self.win_size + 1
-
-    def __getitem__(self, index):
-        index = index * self.step
-        if self.flag == "train":
-            return np.float32(self.train[index:index + self.win_size]), np.float32(self.test_labels[0:self.win_size])
-        elif (self.flag == 'val'):
-            return np.float32(self.val[index:index + self.win_size]), np.float32(self.test_labels[0:self.win_size])
-        elif (self.flag == 'test'):
-            return np.float32(self.test[index:index + self.win_size]), np.float32(
-                self.test_labels[index:index + self.win_size])
-        else:
-            return np.float32(self.test[
-                              index // self.step * self.win_size:index // self.step * self.win_size + self.win_size]), np.float32(
-                self.test_labels[index // self.step * self.win_size:index // self.step * self.win_size + self.win_size])
-
-
-class SMAPSegLoader(Dataset):
-    def __init__(self, root_path, win_size, step=1, flag="train"):
-        self.flag = flag
-        self.step = step
-        self.win_size = win_size
-        self.scaler = StandardScaler()
-        data = np.load(os.path.join(root_path, "SMAP_train.npy"))
-        self.scaler.fit(data)
-        data = self.scaler.transform(data)
-        test_data = np.load(os.path.join(root_path, "SMAP_test.npy"))
-        self.test = self.scaler.transform(test_data)
-        self.train = data
-        self.val = self.test
-        self.test_labels = np.load(os.path.join(root_path, "SMAP_test_label.npy"))
-        print("test:", self.test.shape)
-        print("train:", self.train.shape)
-
-    def __len__(self):
-
-        if self.flag == "train":
-            return (self.train.shape[0] - self.win_size) // self.step + 1
-        elif (self.flag == 'val'):
-            return (self.val.shape[0] - self.win_size) // self.step + 1
-        elif (self.flag == 'test'):
-            return (self.test.shape[0] - self.win_size) // self.step + 1
-        else:
-            return (self.test.shape[0] - self.win_size) // self.win_size + 1
-
-    def __getitem__(self, index):
-        index = index * self.step
-        if self.flag == "train":
-            return np.float32(self.train[index:index + self.win_size]), np.float32(self.test_labels[0:self.win_size])
-        elif (self.flag == 'val'):
-            return np.float32(self.val[index:index + self.win_size]), np.float32(self.test_labels[0:self.win_size])
-        elif (self.flag == 'test'):
-            return np.float32(self.test[index:index + self.win_size]), np.float32(
-                self.test_labels[index:index + self.win_size])
-        else:
-            return np.float32(self.test[
-                              index // self.step * self.win_size:index // self.step * self.win_size + self.win_size]), np.float32(
-                self.test_labels[index // self.step * self.win_size:index // self.step * self.win_size + self.win_size])
-
-
-class SMDSegLoader(Dataset):
-    def __init__(self, root_path, win_size, step=100, flag="train"):
-        self.flag = flag
-        self.step = step
-        self.win_size = win_size
-        self.scaler = StandardScaler()
-        data = np.load(os.path.join(root_path, "SMD_train.npy"))
-        self.scaler.fit(data)
-        data = self.scaler.transform(data)
-        test_data = np.load(os.path.join(root_path, "SMD_test.npy"))
-        self.test = self.scaler.transform(test_data)
-        self.train = data
-        data_len = len(self.train)
-        self.val = self.train[(int)(data_len * 0.8):]
-        self.test_labels = np.load(os.path.join(root_path, "SMD_test_label.npy"))
-
-    def __len__(self):
-        if self.flag == "train":
-            return (self.train.shape[0] - self.win_size) // self.step + 1
-        elif (self.flag == 'val'):
-            return (self.val.shape[0] - self.win_size) // self.step + 1
-        elif (self.flag == 'test'):
-            return (self.test.shape[0] - self.win_size) // self.step + 1
-        else:
-            return (self.test.shape[0] - self.win_size) // self.win_size + 1
-
-    def __getitem__(self, index):
-        index = index * self.step
-        if self.flag == "train":
-            return np.float32(self.train[index:index + self.win_size]), np.float32(self.test_labels[0:self.win_size])
-        elif (self.flag == 'val'):
-            return np.float32(self.val[index:index + self.win_size]), np.float32(self.test_labels[0:self.win_size])
-        elif (self.flag == 'test'):
-            return np.float32(self.test[index:index + self.win_size]), np.float32(
-                self.test_labels[index:index + self.win_size])
-        else:
-            return np.float32(self.test[
-                              index // self.step * self.win_size:index // self.step * self.win_size + self.win_size]), np.float32(
-                self.test_labels[index // self.step * self.win_size:index // self.step * self.win_size + self.win_size])
-
-
-class SWATSegLoader(Dataset):
-    def __init__(self, root_path, win_size, step=1, flag="train"):
-        self.flag = flag
-        self.step = step
-        self.win_size = win_size
-        self.scaler = StandardScaler()
-
-        train_data = pd.read_csv(os.path.join(root_path, 'swat_train2.csv'))
-        test_data = pd.read_csv(os.path.join(root_path, 'swat2.csv'))
-        labels = test_data.values[:, -1:]
-        train_data = train_data.values[:, :-1]
-        test_data = test_data.values[:, :-1]
-
-        self.scaler.fit(train_data)
-        train_data = self.scaler.transform(train_data)
-        test_data = self.scaler.transform(test_data)
-        self.train = train_data
-        self.test = test_data
-        self.val = test_data
-        self.test_labels = labels
-        print("test:", self.test.shape)
-        print("train:", self.train.shape)
-
-    def __len__(self):
-        """
-        Number of images in the object dataset.
-        """
-        if self.flag == "train":
-            return (self.train.shape[0] - self.win_size) // self.step + 1
-        elif (self.flag == 'val'):
-            return (self.val.shape[0] - self.win_size) // self.step + 1
-        elif (self.flag == 'test'):
-            return (self.test.shape[0] - self.win_size) // self.step + 1
-        else:
-            return (self.test.shape[0] - self.win_size) // self.win_size + 1
-
-    def __getitem__(self, index):
-        index = index * self.step
-        if self.flag == "train":
-            return np.float32(self.train[index:index + self.win_size]), np.float32(self.test_labels[0:self.win_size])
-        elif (self.flag == 'val'):
-            return np.float32(self.val[index:index + self.win_size]), np.float32(self.test_labels[0:self.win_size])
-        elif (self.flag == 'test'):
-            return np.float32(self.test[index:index + self.win_size]), np.float32(
-                self.test_labels[index:index + self.win_size])
-        else:
-            return np.float32(self.test[
-                              index // self.step * self.win_size:index // self.step * self.win_size + self.win_size]), np.float32(
-                self.test_labels[index // self.step * self.win_size:index // self.step * self.win_size + self.win_size])
-
-
-class UEAloader(Dataset):
-    """
-    Dataset class for datasets included in:
-        Time Series Classification Archive (www.timeseriesclassification.com)
-    Argument:
-        limit_size: float in (0, 1) for debug
-    Attributes:
-        all_df: (num_samples * seq_len, num_columns) dataframe indexed by integer indices, with multiple rows corresponding to the same index (sample).
-            Each row is a time step; Each column contains either metadata (e.g. timestamp) or a feature.
-        feature_df: (num_samples * seq_len, feat_dim) dataframe; contains the subset of columns of `all_df` which correspond to selected features
-        feature_names: names of columns contained in `feature_df` (same as feature_df.columns)
-        all_IDs: (num_samples,) series of IDs contained in `all_df`/`feature_df` (same as all_df.index.unique() )
-        labels_df: (num_samples, num_labels) pd.DataFrame of label(s) for each sample
-        max_seq_len: maximum sequence (time series) length. If None, script argument `max_seq_len` will be used.
-            (Moreover, script argument overrides this attribute)
-    """
-
-    def __init__(self, root_path, file_list=None, limit_size=None, flag=None):
-        self.root_path = root_path
-        self.all_df, self.labels_df = self.load_all(root_path, file_list=file_list, flag=flag)
-        self.all_IDs = self.all_df.index.unique()  # all sample IDs (integer indices 0 ... num_samples-1)
-
-        if limit_size is not None:
-            if limit_size > 1:
-                limit_size = int(limit_size)
-            else:  # interpret as proportion if in (0, 1]
-                limit_size = int(limit_size * len(self.all_IDs))
-            self.all_IDs = self.all_IDs[:limit_size]
-            self.all_df = self.all_df.loc[self.all_IDs]
-
-        # use all features
-        self.feature_names = self.all_df.columns
-        self.feature_df = self.all_df
-
-        # pre_process
-        normalizer = Normalizer()
-        self.feature_df = normalizer.normalize(self.feature_df)
-        print(len(self.all_IDs))
-
-    def load_all(self, root_path, file_list=None, flag=None):
-        """
-        Loads datasets from csv files contained in `root_path` into a dataframe, optionally choosing from `pattern`
-        Args:
-            root_path: directory containing all individual .csv files
-            file_list: optionally, provide a list of file paths within `root_path` to consider.
-                Otherwise, entire `root_path` contents will be used.
-        Returns:
-            all_df: a single (possibly concatenated) dataframe with all data corresponding to specified files
-            labels_df: dataframe containing label(s) for each sample
-        """
-        # Select paths for training and evaluation
-        if file_list is None:
-            data_paths = glob.glob(os.path.join(root_path, '*'))  # list of all paths
-        else:
-            data_paths = [os.path.join(root_path, p) for p in file_list]
-        if len(data_paths) == 0:
-            raise Exception('No files found using: {}'.format(os.path.join(root_path, '*')))
-        if flag is not None:
-            data_paths = list(filter(lambda x: re.search(flag, x), data_paths))
-        input_paths = [p for p in data_paths if os.path.isfile(p) and p.endswith('.ts')]
-        if len(input_paths) == 0:
-            raise Exception("No .ts files found using pattern: '{}'".format(pattern))
-
-        all_df, labels_df = self.load_single(input_paths[0])  # a single file contains dataset
-
-        return all_df, labels_df
-
-    def load_single(self, filepath):
-        df, labels = load_from_tsfile_to_dataframe(filepath, return_separate_X_and_y=True,
-                                                             replace_missing_vals_with='NaN')
-        labels = pd.Series(labels, dtype="category")
-        self.class_names = labels.cat.categories
-        labels_df = pd.DataFrame(labels.cat.codes,
-                                 dtype=np.int8)  # int8-32 gives an error when using nn.CrossEntropyLoss
-
-        lengths = df.applymap(
-            lambda x: len(x)).values  # (num_samples, num_dimensions) array containing the length of each series
-
-        horiz_diffs = np.abs(lengths - np.expand_dims(lengths[:, 0], -1))
-
-        if np.sum(horiz_diffs) > 0:  # if any row (sample) has varying length across dimensions
-            df = df.applymap(subsample)
-
-        lengths = df.applymap(lambda x: len(x)).values
-        vert_diffs = np.abs(lengths - np.expand_dims(lengths[0, :], 0))
-        if np.sum(vert_diffs) > 0:  # if any column (dimension) has varying length across samples
-            self.max_seq_len = int(np.max(lengths[:, 0]))
-        else:
-            self.max_seq_len = lengths[0, 0]
-
-        # First create a (seq_len, feat_dim) dataframe for each sample, indexed by a single integer ("ID" of the sample)
-        # Then concatenate into a (num_samples * seq_len, feat_dim) dataframe, with multiple rows corresponding to the
-        # sample index (i.e. the same scheme as all datasets in this project)
-
-        df = pd.concat((pd.DataFrame({col: df.loc[row, col] for col in df.columns}).reset_index(drop=True).set_index(
-            pd.Series(lengths[row, 0] * [row])) for row in range(df.shape[0])), axis=0)
-
-        # Replace NaN values
-        grp = df.groupby(by=df.index)
-        df = grp.transform(interpolate_missing)
-
-        return df, labels_df
-
-    def instance_norm(self, case):
-        if self.root_path.count('EthanolConcentration') > 0:  # special process for numerical stability
-            mean = case.mean(0, keepdim=True)
-            case = case - mean
-            stdev = torch.sqrt(torch.var(case, dim=1, keepdim=True, unbiased=False) + 1e-5)
-            case /= stdev
-            return case
-        else:
-            return case
-
-    def __getitem__(self, ind):
-        return self.instance_norm(torch.from_numpy(self.feature_df.loc[self.all_IDs[ind]].values)), \
-               torch.from_numpy(self.labels_df.loc[self.all_IDs[ind]].values)
-
-    def __len__(self):
-        return len(self.all_IDs)
-=======
-        return self.scaler.inverse_transform(data)
->>>>>>> a298965d
+        return self.scaler.inverse_transform(data)